import vim

import re
import xml.etree.ElementTree as ET
import coqtop as CT

from collections import deque

import vimbufsync
vimbufsync.check_version("0.1.0", who="coquille")

#: See vimbufsync ( https://github.com/def-lkb/vimbufsync )
saved_sync = None

#: Keeps track of what have been checked by Coq, and what is waiting to be
#: checked.
encountered_dots = []
send_queue = deque([])

error_at = None

info_msg = None

###################
# synchronization #
###################

def sync():
    global saved_sync
    curr_sync = vimbufsync.sync()
    if not saved_sync or curr_sync.buf() != saved_sync.buf():
        _reset()
    else:
        (line, col) = saved_sync.pos()
        rewind_to(line - 1, col) # vim indexes from lines 1, coquille from 0
    saved_sync = curr_sync

def _reset():
    global saved_sync, encountered_dots, info_msg, error_at, send_queue
    encountered_dots = []
    send_queue = deque([])
    saved_sync = None
    error_at   = None
    info_msg   = None
    reset_color()

#####################
# exported commands #
#####################

def kill_coqtop():
    CT.kill_coqtop()
    _reset()

<<<<<<< HEAD
def ignore_sigint():
    signal.signal(signal.SIGINT, signal.SIG_IGN)

def restart_coq(*args):
    global coqtop
    if coqtop: kill_coqtop()
    try:
        if os.name == 'nt':
            coqtop = subprocess.Popen(
                    ["coqtop", "-ideslave"] + list(args),
                    stdin = subprocess.PIPE,
                    stdout = subprocess.PIPE,
                    stderr = subprocess.STDOUT
                    )
        else:
           coqtop = subprocess.Popen(
                    ["coqtop", "-ideslave"] + list(args),
                    stdin = subprocess.PIPE,
                    stdout = subprocess.PIPE,
                    preexec_fn = ignore_sigint
                    )
    except OSError:
        print("Error: couldn't launch coqtop")

=======
>>>>>>> c9471e8c
def goto_last_sent_dot():
    (line, col) = (0,1) if encountered_dots == [] else encountered_dots[-1]
    vim.current.window.cursor = (line + 1, col)

def coq_rewind(steps=1):
    clear_info()

    global encountered_dots, info_msg

    if steps < 1 or encountered_dots == []:
        return

    if CT.coqtop is None:
        print("Error: Coqtop isn't running. Are you sure you called :CoqLaunch?")
        return

    response = CT.rewind(steps)

    if response is None:
        vim.command("call coquille#KillSession()")
        print('ERROR: the Coq process died')
        return

    if isinstance(response, CT.Ok):
        encountered_dots = encountered_dots[:len(encountered_dots) - steps]
    else:
        info_msg = "[COQUILLE ERROR] Unexpected answer:\n\n%s" % response

    refresh()

    # steps != 1 means that either the user called "CoqToCursor" or just started
    # editing in the "locked" zone. In both these cases we don't want to move
    # the cursor.
    if (steps == 1 and vim.eval('g:coquille_auto_move') == 'true'):
        goto_last_sent_dot()

def coq_to_cursor():
    if CT.coqtop is None:
        print("Error: Coqtop isn't running. Are you sure you called :CoqLaunch?")
        return

    sync()

    (cline, ccol) = vim.current.window.cursor
    (line, col)  = encountered_dots[-1] if encountered_dots else (0,0)

    if cline < line or (cline == line and ccol < col):
        rewind_to(cline - 1, ccol)
    else:
        while True:
            r = _get_message_range((line, col))
            if r is not None and r['stop'] <= (cline - 1, ccol):
                line = r['stop'][0]
                col  = r['stop'][1] + 1
                send_queue.append(r)
            else:
                break

        send_until_fail()

def coq_next():
    if CT.coqtop is None:
        print("Error: Coqtop isn't running. Are you sure you called :CoqLaunch?")
        return

    sync()

    (line, col)  = encountered_dots[-1] if encountered_dots else (0,0)
    message_range = _get_message_range((line, col))

    if message_range is None: return

    send_queue.append(message_range)

    send_until_fail()

    if (vim.eval('g:coquille_auto_move') == 'true'):
        goto_last_sent_dot()

def coq_raw_query(*args):
    clear_info()

    global info_msg
    if CT.coqtop is None:
        print("Error: Coqtop isn't running. Are you sure you called :CoqLaunch?")
        return

    raw_query = ' '.join(args)

    encoding = vim.eval("&encoding") or 'utf-8'

    response = CT.query(raw_query, encoding)

    if response is None:
        vim.command("call coquille#KillSession()")
        print('ERROR: the Coq process died')
        return

    if isinstance(response, CT.Ok):
        if response.msg is not None:
            info_msg = response.msg
    elif isinstance(response, CT.Err):
        info_msg = response.err.text
        print("FAIL")
    else:
        print("(ANOMALY) unknown answer: %s" % ET.tostring(response)) # ugly

    show_info()


def launch_coq(*args):
    CT.restart_coq(*args)

def debug():
    if encountered_dots:
        print("encountered dots = [")
        for (line, col) in encountered_dots:
            print("  (%d, %d) ; " % (line, col))
        print("]")

#####################################
# IDE tools: Goal, Infos and colors #
#####################################

def refresh():
    show_goal()
    show_info()
    reset_color()

def show_goal():
    global info_msg

    buff = None
    for b in vim.buffers:
        if re.match(".*Goals$", b.name):
            buff = b
            break
    del buff[:]

    response = CT.goals()

    if response is None:
        vim.command("call coquille#KillSession()")
        print('ERROR: the Coq process died')
        return

    if response.msg is not None:
        info_msg = response.msg

    if response.val.val is None:
        buff.append('No goals.')
        return

    goals = response.val.val

    sub_goals = goals.fg

    nb_subgoals = len(sub_goals)
    plural_opt = '' if nb_subgoals == 1 else 's'
    buff.append(['%d subgoal%s' % (nb_subgoals, plural_opt), ''])

    for idx, sub_goal in enumerate(sub_goals):
        _id = sub_goal.id
        hyps = sub_goal.hyp
        ccl = sub_goal.ccl
        if idx == 0:
            # we print the environment only for the current subgoal
            for hyp in hyps:
                lst = map(lambda s: s.encode('utf-8'), hyp.split('\n'))
                buff.append(lst)
        buff.append('')
        buff.append('======================== ( %d / %d )' % (idx+1 , nb_subgoals))
        lines = map(lambda s: s.encode('utf-8'), ccl.split('\n'))
        buff.append(lines)
        buff.append('')

def show_info():
    global info_msg

    buff = None
    for b in vim.buffers:
        if re.match(".*Infos$", b.name):
            buff = b
            break

    del buff[:]
    if info_msg is not None:
        lst = info_msg.split('\n')
        buff.append(map(lambda s: s.encode('utf-8'), lst))

def clear_info():
    global info_msg
    info_msg = ''
    show_info()

def reset_color():
    global error_at
    # Clear current coloring (dirty)
    if int(vim.eval('b:checked')) != -1:
        vim.command('call matchdelete(b:checked)')
        vim.command('let b:checked = -1')
    if int(vim.eval('b:sent')) != -1:
        vim.command('call matchdelete(b:sent)')
        vim.command('let b:sent = -1')
    if int(vim.eval('b:errors')) != -1:
        vim.command('call matchdelete(b:errors)')
        vim.command('let b:errors = -1')
    # Recolor
    if encountered_dots:
        (line, col) = encountered_dots[-1]
        start = { 'line': 0 , 'col': 0 }
        stop  = { 'line': line + 1, 'col': col }
        zone = _make_matcher(start, stop)
        vim.command("let b:checked = matchadd('CheckedByCoq', '%s')" % zone)
    if len(send_queue) > 0:
        (l, c) = encountered_dots[-1] if encountered_dots else (0,-1)
        r = send_queue.pop()
        send_queue.append(r)
        (line, col) = r['stop']
        start = { 'line': l , 'col': c + 1 }
        stop  = { 'line': line + 1, 'col': col }
        zone = _make_matcher(start, stop)
        vim.command("let b:sent = matchadd('SentToCoq', '%s')" % zone)
    if error_at:
        ((sline, scol), (eline, ecol)) = error_at
        start = { 'line': sline + 1, 'col': scol }
        stop  = { 'line': eline + 1, 'col': ecol }
        zone = _make_matcher(start, stop)
        vim.command("let b:errors = matchadd('CoqError', '%s')" % zone)
        error_at = None

def rewind_to(line, col):
    if CT.coqtop is None:
        print('Internal error: vimbufsync is still being called but coqtop\
                appears to be down.')
        print('Please report.')
        return

    predicate = lambda x: x <= (line, col)
    lst = filter(predicate, encountered_dots)
    steps = len(encountered_dots) - len(lst)
    coq_rewind(steps)

#############################
# Communication with Coqtop #
#############################

def send_until_fail():
    """
    Tries to send every message in [send_queue] to Coq, stops at the first
    error.
    When this function returns, [send_queue] is empty.
    """
    clear_info()

    global encountered_dots, error_at, info_msg

    encoding = vim.eval('&fileencoding') or 'utf-8'

    while len(send_queue) > 0:
        reset_color()
        vim.command('redraw')

        message_range = send_queue.popleft()
        message = _between(message_range['start'], message_range['stop'])

        response = CT.advance(message, encoding)

        if response is None:
            vim.command("call coquille#KillSession()")
            print('ERROR: the Coq process died')
            return

        if isinstance(response, CT.Ok):
            (eline, ecol) = message_range['stop']
            encountered_dots.append((eline, ecol + 1))

            optionnal_info = response.val[1]
            if len(response.val) > 1 and isinstance(response.val[1], tuple):
                info_msg = response.val[1][1]
        else:
            send_queue.clear()
            if isinstance(response, CT.Err):
                response = response.err
                info_msg = response.text
                loc_s = response.get('loc_s')
                if loc_s is not None:
                    loc_s = int(loc_s)
                    loc_e = int(response.get('loc_e'))
                    (l, c) = message_range['start']
                    (l_start, c_start) = _pos_from_offset(c, message, loc_s)
                    (l_stop, c_stop)   = _pos_from_offset(c, message, loc_e)
                    error_at = ((l + l_start, c_start), (l + l_stop, c_stop))
            else:
                print("(ANOMALY) unknown answer: %s" % ET.tostring(response))
            break

    refresh()

def _pos_from_offset(col, msg, offset):
    str = msg[:offset]
    lst = str.split('\n')
    line = len(lst) - 1
    col = len(lst[-1]) + (col if line == 0 else 0)
    return (line, col)

#################
# Miscellaneous #
#################

def _between(begin, end):
    """
    Returns a string corresponding to the portion of the buffer between the
    [begin] and [end] positions.
    """
    (bline, bcol) = begin
    (eline, ecol) = end
    buf = vim.current.buffer
    acc = ""
    for line, str in enumerate(buf[bline:eline + 1]):
        start = bcol if line == 0 else 0
        stop  = ecol + 1 if line == eline - bline else len(str)
        acc += str[start:stop] + '\n'
    return acc

def _get_message_range(after):
    """ See [_find_next_chunk] """
    (line, col) = after
    end_pos = _find_next_chunk(line, col)
    return { 'start':after , 'stop':end_pos } if end_pos is not None else None

def _find_next_chunk(line, col):
    """
    Returns the position of the next chunk dot after a certain position.
    That can either be a bullet if we are in a proof, or "a string" terminated
    by a dot (outside of a comment, and not denoting a path).
    """
    buff = vim.current.buffer
    blen = len(buff)
    bullets = ['{', '}', '-', '+', '*']
    # We start by striping all whitespaces (including \n) from the beginning of
    # the chunk.
    while line < blen and buff[line][col:].strip() == '':
        line += 1
        col = 0

    if line >= blen: return

    while buff[line][col] == ' ': # FIXME: keeping the stripped line would be
        col += 1                  #   more efficient.

    # Then we check if the first character of the chunk is a bullet.
    # Intially I did that only when I was sure to be in a proof (by looking in
    # [encountered_dots] whether I was after a "collapsable" chunk or not), but
    #   1/ that didn't play well with coq_to_cursor (as the "collapsable chunk"
    #      might not have been sent/detected yet).
    #   2/ The bullet chars can never be used at the *beginning* of a chunk
    #      outside of a proof. So the check was unecessary.
    if buff[line][col] in bullets:
        return (line, col + 1)

    # We might have a commentary before the bullet, we should be skiping it and
    # keep on looking.
    tail_len = len(buff[line]) - col
    if (tail_len - 1 > 0) and buff[line][col] == '(' and buff[line][col + 1] == '*':
        com_end = _skip_comment(line, col + 2, 1)
        if not com_end: return
        (line, col) = com_end
        return _find_next_chunk(line, col)


    # If the chunk doesn't start with a bullet, we look for a dot.
    return _find_dot_after(line, col)

def _find_dot_after(line, col):
    """
    Returns the position of the next "valid" dot after a certain position.
    Valid here means: recognized by Coq as terminating an input, so dots in
    comments, strings or ident paths are not valid.
    """
    b = vim.current.buffer
    if line >= len(b): return
    s = b[line][col:]
    dot_pos = s.find('.')
    com_pos = s.find('(*')
    str_pos = s.find('"')
    if com_pos == -1 and dot_pos == -1 and str_pos == -1:
        # Nothing on this line
        return _find_dot_after(line + 1, 0)
    elif dot_pos == -1 or (com_pos > - 1 and dot_pos > com_pos) or (str_pos > - 1 and dot_pos > str_pos):
        if str_pos == -1 or (com_pos > -1 and str_pos > com_pos):
            # We see a comment opening before the next dot
            com_end = _skip_comment(line, com_pos + 2 + col, 1)
            if not com_end: return
            (line, col) = com_end
            return _find_dot_after(line, col)
        else:
            # We see a string starting before the next dot
            str_end = _skip_str(line, str_pos + col + 1)
            if not str_end: return
            (line, col) = str_end
            return _find_dot_after(line, col)
    elif dot_pos < len(s) - 1 and s[dot_pos + 1] != ' ':
        # Sometimes dot are used to access module fields, we don't want to stop
        # just after the module name.
        # Example: [Require Import Coq.Arith]
        return _find_dot_after(line, col + dot_pos + 1)
    elif dot_pos + col > 0 and b[line][col + dot_pos - 1] == '.':
        # FIXME? There might be a cleaner way to express this.
        # We don't want to capture ".."
        if dot_pos + col > 1 and b[line][col + dot_pos - 2] == '.':
            # But we want to capture "..."
            return (line, dot_pos + col)
        else:
            return _find_dot_after(line, col + dot_pos + 1)
    else:
        return (line, dot_pos + col)

# TODO? factorize [_skip_str] and [_skip_comment]
def _skip_str(line, col):
    """
    Used when we encountered the start of a string before a valid dot (see
    [_find_dot_after]).
    Returns the position of the end of the string.
    """
    b = vim.current.buffer
    if line >= len(b): return
    s = b[line][col:]
    str_end = s.find('"')
    if str_end > -1:
        return (line, col + str_end + 1)
    else:
        return _skip_str(line + 1, 0)

def _skip_comment(line, col, nb_left):
    """
    Used when we encountered the start of a comment before a valid dot (see
    [_find_dot_after]).
    Returns the position of the end of the comment.
    """
    if nb_left == 0:
        return (line, col)

    b = vim.current.buffer
    if line >= len(b): return
    s = b[line][col:]
    com_start = s.find('(*')
    com_end = s.find('*)')
    if com_end > -1 and (com_end < com_start or com_start == -1):
        return _skip_comment(line, col + com_end + 2, nb_left - 1)
    elif com_start > -1:
        return _skip_comment(line, col + com_start + 2, nb_left + 1)
    else:
        return _skip_comment(line + 1, 0, nb_left)

def _will_be_collapsed(s):
    """
    Collapsable part are useful when we want to rewind to a certain position.
    Indeed when we send something to Coq, a "step" is just a string between two
    "valid" dots, but when we rewind a step might be /bigger/ than that as Coq
    doesn't rewind just a "Qed" or "Defined" when it meets one, but the whole
    proof (returning the "actual" number of steps rewinded).
    We could just rewind one step at a time until we reach the desired point in
    the buffer, but this seems more efficient.
    """
    if re.match(".*(Theorem|Goal|Lemma|Next Obligation).*", s):
        return True
    elif re.match('.*Definition .*', s) and not re.search(':=', s):
        return True
    else:
        return False

def _time_to_collapse(s):
    """ Used in conjunction with [_will_be_collapsed] """
    return True if re.match('.*(Qed|Defined)\.$', s) else False

## I thought python was the language with a big stdlib...
def rfind(lst, cond):
    tmp = None
    for idx, elt in enumerate(lst):
        if cond(elt): tmp = idx
    return tmp

################################################
# The ugly through behind regions highlighting #
################################################

def _make_matcher(start, stop):
    if start['line'] == stop['line']:
        return _easy_matcher(start, stop)
    else:
        return _hard_matcher(start, stop)

def _easy_matcher(start, stop):
    startl = ""
    startc = ""
    if start['line'] > 0:
        startl = "\%>{0}l".format(start['line'] - 1)
    if start['col'] > 0:
        startc = "\%>{0}c".format(start['col'])
    return '{0}{1}\%<{2}l\%<{3}c'.format(startl, startc, stop['line'] + 1, stop['col'] + 1)

def _hard_matcher(start, stop):
    first_start = {'line' : start['line'], 'col' : start['col']}
    first_stop =  {'line' : start['line'], 'col' : 4242}
    first_line = _easy_matcher(first_start, first_stop)
    mid_start = {'line' : start['line']+1, 'col' : 0}
    mid_stop =  {'line' : stop['line']-1 , 'col' : 4242}
    middle = _easy_matcher(mid_start, mid_stop)
    last_start = {'line' : stop['line'], 'col' : 0}
    last_stop =  {'line' : stop['line'], 'col' : stop['col']}
    last_line = _easy_matcher(last_start, last_stop)
    return "{0}\|{1}\|{2}".format(first_line, middle, last_line)<|MERGE_RESOLUTION|>--- conflicted
+++ resolved
@@ -52,33 +52,6 @@
     CT.kill_coqtop()
     _reset()
 
-<<<<<<< HEAD
-def ignore_sigint():
-    signal.signal(signal.SIGINT, signal.SIG_IGN)
-
-def restart_coq(*args):
-    global coqtop
-    if coqtop: kill_coqtop()
-    try:
-        if os.name == 'nt':
-            coqtop = subprocess.Popen(
-                    ["coqtop", "-ideslave"] + list(args),
-                    stdin = subprocess.PIPE,
-                    stdout = subprocess.PIPE,
-                    stderr = subprocess.STDOUT
-                    )
-        else:
-           coqtop = subprocess.Popen(
-                    ["coqtop", "-ideslave"] + list(args),
-                    stdin = subprocess.PIPE,
-                    stdout = subprocess.PIPE,
-                    preexec_fn = ignore_sigint
-                    )
-    except OSError:
-        print("Error: couldn't launch coqtop")
-
-=======
->>>>>>> c9471e8c
 def goto_last_sent_dot():
     (line, col) = (0,1) if encountered_dots == [] else encountered_dots[-1]
     vim.current.window.cursor = (line + 1, col)
